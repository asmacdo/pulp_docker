--- conflicted
+++ resolved
@@ -86,29 +86,18 @@
         self.assertEqual(ancestry, busybox_ids)
 
 
-<<<<<<< HEAD
 class TestGetYoungestChildren(unittest.TestCase):
-    def test_with_busybox(self):
+    def test_with_busybox_light(self):
         metadata = tarutils.get_metadata(busybox_tar_path)
         ret = tarutils.get_youngest_children(metadata)
 
-        self.assertEqual(ret, set([busybox_ids[0]]))
-=======
-class TestGetYoungestChild(unittest.TestCase):
-    def test_path_does_not_exist(self):
-        self.assertRaises(IOError, tarutils.get_youngest_child, '/a/b/c/d')
+        self.assertEqual(ret, [busybox_ids[0]])
 
-    def test_with_busybox_light(self):
-        ret = tarutils.get_youngest_child(busybox_tar_path)
-
-        self.assertEqual(ret, busybox_ids[0])
-
-    @mock.patch('pulp_docker.common.tarutils.get_metadata')
-    def test_with_busybox(self, mock_get_metadata):
-        mock_get_metadata.return_value = \
-            test_metadata_with_multiple_images_sharing_a_single_parent
-        ret = tarutils.get_youngest_child("testbusybox.tar")
-        expected_youngest_child = \
-            "150ddf0474655d12dcc79b0d5ee360dadcfba01e25d89dee71b4fed3d0c30fbe"
-        self.assertEqual(ret, expected_youngest_child)
->>>>>>> 07173743
+    def test_with_busybox(self):
+        ret = tarutils.get_youngest_children(
+            test_metadata_with_multiple_images_sharing_a_single_parent)
+        expected_youngest_children = [
+            '150ddf0474655d12dcc79b0d5ee360dadcfba01e25d89dee71b4fed3d0c30fbe',
+            '89aba41176b8f979bae09db1df5d6f3b58584318fce5d9e56b49c5a3e9700ab4',
+            '8e36c99cfab52f0cf6f1aed7674cbdfe57e2ec8d29cdfdfac816b1d659d3ca9e']
+        self.assertEqual(set(ret), set(expected_youngest_children))