from gettext import gettext as _
from urllib.parse import urljoin
import json
import logging

from django.db.models import Q

from pulpcore.plugin.models import Artifact, ProgressBar, Repository  # noqa
from pulpcore.plugin.stages import (
    DeclarativeArtifact,
    DeclarativeContent,
    DeclarativeVersion,
    Stage
)

# TODO(asmacdo) alphabetize
from pulp_docker.app.models import (ImageManifest, DockerRemote, MEDIA_TYPE, ManifestBlob,
                                    ManifestList, Tag)


# log = logging.getLogger(__name__)
tag_log = logging.getLogger("TAG")
list_log = logging.getLogger("****MANIFEST_LIST")
man_log = logging.getLogger("--------MANIFEST")
blob_log = logging.getLogger("++++++++++++++++BLOB")


V2_ACCEPT_HEADERS = {
    'accept': ','.join([MEDIA_TYPE.MANIFEST_V2, MEDIA_TYPE.MANIFEST_LIST])
}


def synchronize(remote_pk, repository_pk):
    """
    Sync content from the remote repository.

    Create a new version of the repository that is synchronized with the remote.

    Args:
        remote_pk (str): The remote PK.
        repository_pk (str): The repository PK.

    Raises:
        ValueError: If the remote does not specify a URL to sync

    """
    remote = DockerRemote.objects.get(pk=remote_pk)
    repository = Repository.objects.get(pk=repository_pk)

    if not remote.url:
        raise ValueError(_('A remote must have a url specified to synchronize.'))

    first_stage = DockerFirstStage(remote)
    DeclarativeVersion(first_stage, repository).create()


class DockerFirstStage(Stage):
    """
    The first stage of a pulp_docker sync pipeline.
    """

    # TODO(asmacdo) self.remote is needed for Declarative artifacts, so needed by all plugins.
    # Add this to the base class?
    def __init__(self, remote):
        """
        The first stage of a pulp_docker sync pipeline.

        Args:
            remote (DockerRemote): The remote data to be used when syncing

        """
        self.remote = remote
        self.extra_request_data = {'headers': V2_ACCEPT_HEADERS}
        self._log_skipped_types = set()

    async def __call__(self, in_q, out_q):
        """
        Build and emit `DeclarativeContent` from the Manifest data.

        Args:
            in_q (asyncio.Queue): Unused because the first stage doesn't read from an input queue.
            out_q (asyncio.Queue): The out_q to send `DeclarativeContent` objects to

        """
        with ProgressBar(message="Downloading Tags List") as pb:
            tag_log.info("Fetching tags list for upstream repository: {repo}".format(
                repo=self.remote.upstream_name
            ))
            list_downloader = self.remote.get_downloader(self.tags_list_url)
            await list_downloader.run()

            with open(list_downloader.path) as tags_raw:
                tags_dict = json.loads(tags_raw.read())
                tag_list = tags_dict['tags']
            pb.increment()
        with ProgressBar(message="Downloading Tagged Manifests and Manifest Lists") as pb:
            for tag_name in tag_list:
                out_name = await self.download_and_process_tag(tag_name, out_q)
                tag_log.info("Done waiting on tag {name}".format(name=out_name))
                pb.increment()

        tag_log.warn("Skipped types: {ctypes}".format(ctypes=self._log_skipped_types))
        await out_q.put(None)

    async def download_and_process_tag(self, tag_name, out_q):
        # TODO(asmacdo) temporary, use all tags. need to add whitelist (sync.py#223)
        tag_url = self.get_tag_url(tag_name)
        # tag_log.info("Retriving tag from: {url}".format(url=tag_url))
        tag_downloader = self.remote.get_downloader(tag_url)
        # Accept headers indicate the highest version the client (us) can use.
        # The registry will return Manifests of this and lower type.
        # TODO(asmacdo) make this a constant?
        await tag_downloader.run(extra_data=self.extra_request_data)
        data_type = tag_downloader.response_headers['Content-Type']

<<<<<<< HEAD
        manifest_list = manifest = None
        if data_type == MEDIA_TYPE.MANIFEST_LIST:
            manifest_list = await self.process_manifest_list(tag_downloader, out_q)
        elif data_type == MEDIA_TYPE.MANIFEST_V2:
            # skipped_content_types.add(MEDIA_TYPE.MANIFEST_V2)
            manifest = await self.process_manifest(tag_downloader, out_q)
        else:
            self._log_skipped_types.add(data_type)
        tag = Tag(name=tag_name, manifest=manifest, manifest_list=manifest_list)
        tag_log.info("OUT: new tag")
        tag_dc = DeclarativeContent(content=tag)
        await out_q.put(tag_dc)
        return tag_name

    async def process_manifest_list(self, tag_downloader, out_q):
        with open(tag_downloader.path, 'rb') as manifest_file:
            raw = manifest_file.read()
        digests = {k: v for k, v in tag_downloader.artifact_attributes.items()
                   if k in Artifact.DIGEST_FIELDS}
        size = tag_downloader.artifact_attributes['size']
        manifest_list_data = json.loads(raw)
        manifest_list_artifact = Artifact(
            size=size,
            file=tag_downloader.path,
            **digests
        )
        da = DeclarativeArtifact(
            artifact=manifest_list_artifact,
            url=tag_downloader.url,
            relative_path=tag_downloader.path,
            remote=self.remote,
            extra_data=self.extra_request_data,
        )
        manifest_list = ManifestList(
            digest=digests['sha256'],
            schema_version=manifest_list_data['schemaVersion'],
            media_type=manifest_list_data['mediaType'],
            # artifacts=[manifest_list_artifact] TODO(asmacdo) does this get set?
        )
        try:
            manifest_list_artifact.save()
        except Exception as e:
            manifest_list_artifact = Artifact.objects.get(sha256=digests['sha256'])
        try:
            manifest_list.save()
        except Exception as e:
            list_log.info("Already created, using existing copy")
            manifest_list = ManifestList.objects.get(digest=manifest_list.digest)

        list_log.info("OUT: new list")
        list_dc = DeclarativeContent(content=manifest_list, d_artifacts=[da])
        await out_q.put(list_dc)
        # TODO(asmacdo)
        for manifest in manifest_list_data.get('manifests', []):
            downloaded = await self.download_manifest(manifest['digest'])
            await self.process_manifest(downloaded, out_q)

    async def download_manifest(self, reference):
        manifest_url = self.get_tag_url(reference)
        # man_log.info("Retriving manifest from: {url}".format(url=manifest_url))
        downloader = self.remote.get_downloader(manifest_url)
        # Accept headers indicate the highest version the client (us) can use.
        # The registry will return Manifests of this and lower type.
        # TODO(asmacdo) make this a constant?
        await downloader.run(extra_data=self.extra_request_data)
        return downloader

    async def process_manifest(self, downloader, out_q):
        with open(downloader.path, 'rb') as manifest_file:
            raw = manifest_file.read()
        digests = {k: v for k, v in downloader.artifact_attributes.items()
                   if k in Artifact.DIGEST_FIELDS}
        size = downloader.artifact_attributes['size']
        manifest_data = json.loads(raw)
        manifest_artifact = Artifact(
            size=size,
            file=downloader.path,
            **digests
        )
        da = DeclarativeArtifact(
            artifact=manifest_artifact,
            url=downloader.url,
            relative_path=downloader.path,
            remote=self.remote,
            extra_data=self.extra_request_data,
        )
        manifest = ImageManifest(
            digest=digests['sha256'],
            schema_version=manifest_data['schemaVersion'],
            media_type=manifest_data['mediaType'],
            # artifacts=[manifest_artifact] TODO(asmacdo) does this get set?
        )
        try:
            manifest_artifact.save()
        except Exception as e:
            manifest_artifact = Artifact.objects.get(sha256=digests['sha256'])
        try:
            manifest.save()
        except Exception as e:
            # man_log.info("using existing manifest")
            manifest = ImageManifest.objects.get(digest=manifest.digest)

        # man_log.info("Successful creation.")
        man_dc = DeclarativeContent(content=manifest, d_artifacts=[da])
        man_log.info("OUT new manifest list")
        await out_q.put(man_dc)
        # TODO(asmacdo) is [] default mutable?
        for layer in manifest_data.get('layers', []):
            await self.process_blob(layer, manifest, out_q)

    async def process_blob(self, layer, manifest, out_q):
        sha256 = layer['digest'][len('sha256:'):]
        blob_artifact = Artifact(
            size=layer['size'],
            sha256=sha256
            # Size not set, its not downloaded yet
        )
        blob = ManifestBlob(
            digest=sha256,
            media_type=layer['mediaType'],
            manifest=manifest
        )
        da = DeclarativeArtifact(
            artifact=blob_artifact,
            # Url should include 'sha256:'
            url=self.layer_url(layer['digest']),
            # TODO(asmacdo) is this what we want?
            relative_path=layer['digest'],
            remote=self.remote,
            # extra_data="TODO(asmacdo)"
        )
        dc = DeclarativeContent(content=blob, d_artifacts=[da])
        blob_log.info("OUTPUT new blob")
        await out_q.put(dc)

    def get_tag_url(self, tag):
        relative_url = '/v2/{name}/manifests/{tag}'.format(
            name=self.remote.namespaced_upstream_name,
            tag=tag
        )
        return urljoin(self.remote.url, relative_url)

    @property
    def tags_list_url(self):
        relative_url = '/v2/{name}/tags/list'.format(name=self.remote.namespaced_upstream_name)
        return urljoin(self.remote.url, relative_url)

    def layer_url(self, digest):
        relative_url = '/v2/{name}/blobs/{digest}'.format(
            name=self.remote.namespaced_upstream_name,
            digest=digest
        )
        return urljoin(self.remote.url, relative_url)
=======
        Args:
            path: Path to the metadata file
        """
        pass


class QueryAndSaveArtifacts(Stage):
    """
    The stage that bulk saves only the artifacts that have not been saved before.

    A stage that replaces :attr:`DeclarativeContent.d_artifacts` objects with
    already-saved :class:`~pulpcore.plugin.models.Artifact` objects.

    This stage expects :class:`~pulpcore.plugin.stages.DeclarativeContent` units from `in_q` and
    inspects their associated :class:`~pulpcore.plugin.stages.DeclarativeArtifact` objects. Each
    :class:`~pulpcore.plugin.stages.DeclarativeArtifact` object stores one
    :class:`~pulpcore.plugin.models.Artifact`.

    This stage inspects any unsaved :class:`~pulpcore.plugin.models.Artifact` objects and searches
    using their metadata for existing saved :class:`~pulpcore.plugin.models.Artifact` objects inside
    Pulp with the same digest value(s). Any existing :class:`~pulpcore.plugin.models.Artifact`
    objects found will replace their unsaved counterpart in the
    :class:`~pulpcore.plugin.stages.DeclarativeArtifact` object. Each remaining unsaved
    :class:`~pulpcore.plugin.models.Artifact` is saved.

    Each :class:`~pulpcore.plugin.stages.DeclarativeContent` is sent to `out_q` after all of its
    :class:`~pulpcore.plugin.stages.DeclarativeArtifact` objects have been handled.

    This stage drains all available items from `in_q` and batches everything into one large call to
    the db for efficiency.
    """

    async def __call__(self, in_q, out_q):
        """
        The coroutine for this stage.

        Args:
            in_q (:class:`asyncio.Queue`): The queue to receive
                :class:`~pulpcore.plugin.stages.DeclarativeContent` objects from.
            out_q (:class:`asyncio.Queue`): The queue to put
                :class:`~pulpcore.plugin.stages.DeclarativeContent` into.

        Returns:
            The coroutine for this stage.
        """
        async for batch in self.batches(in_q):
            all_artifacts_q = Q(pk=None)
            for content in batch:
                for declarative_artifact in content.d_artifacts:
                    one_artifact_q = Q()
                    for digest_name in declarative_artifact.artifact.DIGEST_FIELDS:
                        digest_value = getattr(declarative_artifact.artifact, digest_name)
                        if digest_value:
                            key = {digest_name: digest_value}
                            one_artifact_q &= Q(**key)
                    if one_artifact_q:
                        all_artifacts_q |= one_artifact_q

            for artifact in Artifact.objects.filter(all_artifacts_q):
                for content in batch:
                    for declarative_artifact in content.d_artifacts:
                        for digest_name in artifact.DIGEST_FIELDS:
                            digest_value = getattr(declarative_artifact.artifact, digest_name)
                            if digest_value and digest_value == getattr(artifact, digest_name):
                                declarative_artifact.artifact = artifact
                                break

            artifacts_to_save = []

            for declarative_content in batch:
                for declarative_artifact in declarative_content.d_artifacts:
                    if declarative_artifact.artifact.pk is None:
                        declarative_artifact.artifact.file = str(
                            declarative_artifact.artifact.file)
                        artifacts_to_save.append(declarative_artifact.artifact)

            if artifacts_to_save:
                Artifact.objects.bulk_create(artifacts_to_save)

            for declarative_content in batch:
                await out_q.put(declarative_content)
        await out_q.put(None)
>>>>>>> 2453d5ed
<|MERGE_RESOLUTION|>--- conflicted
+++ resolved
@@ -10,8 +10,13 @@
     DeclarativeArtifact,
     DeclarativeContent,
     DeclarativeVersion,
-    Stage
+    Stage,
+    ArtifactDownloader,
+    QueryExistingArtifacts,
+    ContentUnitSaver,
+    QueryExistingContentUnits
 )
+
 
 # TODO(asmacdo) alphabetize
 from pulp_docker.app.models import (ImageManifest, DockerRemote, MEDIA_TYPE, ManifestBlob,
@@ -51,7 +56,32 @@
         raise ValueError(_('A remote must have a url specified to synchronize.'))
 
     first_stage = DockerFirstStage(remote)
-    DeclarativeVersion(first_stage, repository).create()
+    DockerDeclarativeVersion(first_stage, repository).create()
+
+
+class DockerDeclarativeVersion(DeclarativeVersion):
+    def pipeline_stages(self, new_version):
+        """
+        Build the list of pipeline stages feeding into the
+        ContentUnitAssociation stage.
+
+        Plugin-writers may override this method to build a custom pipeline. This
+        can be achieved by returning a list with different stages or by extending
+        the list returned by this method.
+
+        Args:
+            new_version (:class:`~pulpcore.plugin.models.RepositoryVersion`): The
+                new repository version that is going to be built.
+
+        Returns:
+            list: List of :class:`~pulpcore.plugin.stages.Stage` instances
+
+        """
+        return [
+            self.first_stage,
+            QueryExistingArtifacts(), ArtifactDownloader(), QueryAndSaveArtifacts(),
+            QueryExistingContentUnits(), ContentUnitSaver(),
+        ]
 
 
 class DockerFirstStage(Stage):
@@ -113,7 +143,6 @@
         await tag_downloader.run(extra_data=self.extra_request_data)
         data_type = tag_downloader.response_headers['Content-Type']
 
-<<<<<<< HEAD
         manifest_list = manifest = None
         if data_type == MEDIA_TYPE.MANIFEST_LIST:
             manifest_list = await self.process_manifest_list(tag_downloader, out_q)
@@ -267,11 +296,6 @@
             digest=digest
         )
         return urljoin(self.remote.url, relative_url)
-=======
-        Args:
-            path: Path to the metadata file
-        """
-        pass
 
 
 class QueryAndSaveArtifacts(Stage):
@@ -349,5 +373,4 @@
 
             for declarative_content in batch:
                 await out_q.put(declarative_content)
-        await out_q.put(None)
->>>>>>> 2453d5ed
+        await out_q.put(None)